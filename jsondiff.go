package colorisediff

import (
	"bytes"
	"encoding/json"
	"fmt"
	"reflect"
	"regexp"
	"strings"

	"github.com/fatih/color"
	"github.com/tidwall/gjson"
)

// Range represents a range with a start and end index.
type colorRange struct {
	Start int // Start is the starting index of the range.
	End   int // End is the ending index of the range.
}

// Diff holds the colorized differences between the expected and actual JSON responses.
// Expected: The colorized string representing the differences in the expected JSON response.
// Actual: The colorized string representing the differences in the actual JSON response.
type Diff struct {
	Expected string
	Actual   string
}

// CompareJSON compares two JSON objects (expectedJSON and actualJSON) and returns a Diff structure.
// It takes into account specific keys that are noisy or irrelevant, specified in the 'noise' parameter.
// If 'disableColor' is true, the colorization of the output will be disabled.
// The function calculates the differences between the JSON objects, and if modified keys exist in the provided maps,
// it adds additional context to the diff. It then separates and optionally colorizes the diff output into expected and actual parts.
// Returns a Diff struct containing the expected and actual differences, or an error if any issue arises.
func CompareJSON(expectedJSON []byte, actualJSON []byte, noise map[string][]string, disableColor bool) (Diff, error) {
<<<<<<< HEAD
    // Disable or enable colorization of output based on 'disableColor' parameter.
    color.NoColor = disableColor

    // Calculate the differences between the two JSON objects.
    diffString, err := calculateJSONDiffs(expectedJSON, actualJSON)
    if err != nil || diffString == "" {
        return Diff{}, err
    }

    // Extract the modified keys from the generated diff string.
    modifiedKeys := extractKey(diffString)

    // Check if the modified keys exist in the provided maps and add additional context if they do.
    contextInfo, exists, error := checkKeyInMaps(expectedJSON, actualJSON, modifiedKeys)
    if error != nil {
        return Diff{}, error
    }

    // If relevant keys exist, prepend the context information to the diff string.
    if exists {
        diffString = contextInfo + "\n" + diffString
    }

    // Separate and optionally colorize the diff string into expected and actual outputs.
    expect, actual := separateAndColorize(diffString, noise)

    // Return a Diff struct containing the expected and actual differences.
    return Diff{
        Expected: expect,
        Actual:   actual,
    }, nil
=======
	color.NoColor = disableColor

	var expectedType interface{}
	var actualType interface{}

	if err := json.Unmarshal(expectedJSON, &expectedType); err != nil {
		fmt.Println("Error unmarshalling expected JSON")
		return Diff{}, err
	}

	if err := json.Unmarshal(actualJSON, &actualType); err != nil {
		fmt.Println("Error unmarshalling actual JSON")
		return Diff{}, err
	}

	// Check if types of expected and actual JSON are the same.

	if reflect.TypeOf(expectedType) != reflect.TypeOf(actualType) {
		expectedJSONString := `Type of expected body: ` + reflect.TypeOf(expectedType).Kind().String()
		actualJSONString := `Type of actual body: ` + reflect.TypeOf(actualType).Kind().String()
		offset := []int{4}

		highlightExpected := color.FgHiRed
		highlightActual := color.FgHiGreen

		return Diff{
			Expected: breakSliceWithColor(expectedJSONString, &highlightExpected, offset),
			Actual:   breakSliceWithColor(actualJSONString, &highlightActual, offset),
		}, nil
	}

	// Calculate the differences between the two JSON objects.
	diffString, err := calculateJSONDiffs(expectedJSON, actualJSON)
	if err != nil || diffString == "" {
		return Diff{}, err
	}
	// Extract the modified keys from the diff string.
	modifiedKeys := extractKey(diffString)

	t := reflect.TypeOf(expectedType)

	if t.Kind() == reflect.Map {
		// Check if the modified keys exist in the provided maps and add additional context if they do.
		contextInfo, exists, error := checkKeyInMaps(expectedJSON, actualJSON, modifiedKeys)

		if error != nil {
			return Diff{}, error
		}

		if exists {
			diffString = contextInfo + "\n" + diffString
		}
	}

	// Separate and colorize the diff string into expected and actual outputs.
	expect, actual := separateAndColorize(diffString, noise)

	return Diff{
		Expected: expect,
		Actual:   actual,
	}, nil
>>>>>>> c34f588c
}


// Compare takes expected and actual JSON strings and returns the colorized differences.
// expectedJSON: The JSON string containing the expected values.
// actualJSON: The JSON string containing the actual values.
// Returns a Diff struct containing the colorized differences for the expected and actual JSON responses.
func Compare(expectedJSON, actualJSON string, disableColor bool) Diff {
	// Calculate the ranges for differences between the expected and actual JSON strings.
		offsetExpected, offsetActual, _ := diffArrayRange(expectedJSON, actualJSON)
		
	// Define variables for the colorized strings
		var colorizedExpected, colorizedActual string

		if disableColor {
			// If color is disabled, return the JSON strings as they are
			colorizedExpected = expectedJSON
			colorizedActual = actualJSON
		} else {
			// Define colors for highlighting differences.
			highlightExpected := color.FgHiRed
			highlightActual := color.FgHiGreen

			// Colorize the differences in the expected and actual JSON strings.
			colorizedExpected = breakSliceWithColor(expectedJSON, &highlightExpected, offsetExpected)
			colorizedActual = breakSliceWithColor(actualJSON, &highlightActual, offsetActual)
		}

	// Return the colorized differences in a Diff struct.
	return Diff{
		Expected: breakLines(colorizedExpected),
		Actual:   breakLines(colorizedActual),
	}
}

// checkKeyInMaps checks if the given key exists in both JSON maps and returns additional context if found.
// expectedJSONMap: The first JSON map in byte form.
// actualJSONMap: The second JSON map in byte form.
// key: The key to check for existence in both maps.
// Returns a string with additional context and a boolean indicating if the key was found in both maps.
func checkKeyInMaps(expectedJSONMap, actualJSONMap []byte, targetKey string) (string, bool, error) {
	var expectedMap, actualMap map[string]interface{}

	// Unmarshal both JSON maps into Go maps.
	if err := json.Unmarshal(expectedJSONMap, &expectedMap); err != nil {
		fmt.Println("Error unmarshalling expected JSON map", string(expectedJSONMap), err)
		return "", false, err
	}
	if err := json.Unmarshal(actualJSONMap, &actualMap); err != nil {
		fmt.Println("Error unmarshalling actual JSON map")
		return "", false, err
	}

	// Iterate over the key-value pairs in the expected map.
	for key, expectedValue := range expectedMap {
		// Check if the key exists in the actual map, is not part of the provided key string, and values are deeply equal.
		if actualValue, exists := actualMap[key]; exists && !strings.Contains(targetKey, key) && reflect.DeepEqual(expectedValue, actualValue) {
			return fmt.Sprintf("%v:%v", key, expectedValue), true, nil
		}
	}

	// If no matching key-value pair is found, return an empty string and false.
	return "", false, nil

}

// calculateJSONDiffs calculates the differences between two JSON objects and returns a diff string.
// expectedJSON: The first JSON object in byte form.
// actualJSON: The second JSON object in byte form.
// Returns a string representing the differences and an error if any.
func calculateJSONDiffs(expectedJSON, actualJSON []byte) (string, error) {
	expectedJSON, err := normalizeJSON(expectedJSON)

	if err != nil {
		fmt.Println("Error normalizing expected JSON")
		return "", err
	}

	actualJSON, err = normalizeJSON(actualJSON)

	if err != nil {
		fmt.Println("Error normalizing actual JSON")
		return "", err
	}

	// Parse both JSON objects.
	expectedResult := gjson.ParseBytes(expectedJSON)
	actualResult := gjson.ParseBytes(actualJSON)

	var diffs []string

	// Iterate over key-value pairs in the expected JSON and compare with the actual JSON.
	expectedResult.ForEach(func(key, expectedValue gjson.Result) bool {
		actualValue := actualResult.Get(key.String())
		if !actualValue.Exists() || expectedValue.String() != actualValue.String() {
			diffs = append(diffs, fmt.Sprintf("- \"%s\": %v", key, expectedValue))
			if actualValue.Exists() {
				diffs = append(diffs, fmt.Sprintf("+ \"%s\": %v", key, actualValue))
			}
		}
		return true
	})

	// Iterate over the key-value pairs in the actual JSON and add any missing keys from the expected JSON.
	actualResult.ForEach(func(key, actualValue gjson.Result) bool {
		if !expectedResult.Get(key.String()).Exists() {
			diffs = append(diffs, fmt.Sprintf("+ \"%s\": %v", key, actualValue))
		}
		return true
	})

	// Join the diffs into a single string separated by newlines.
	return strings.Join(diffs, "\n"), nil
}

// extractKey extracts the keys from the diff string.
// diffString: The input string representing the differences.
// Returns a string containing all the keys separated by a pipe character.
func extractKey(diffString string) string {
	diffLines := strings.Split(diffString, "\n") // Split the diff string into lines.
	var keys []string

	// Iterate over each line in the diff string.
	for _, line := range diffLines {
		// Remove the leading '-' or '+' and any surrounding spaces
		line = strings.TrimSpace(line[1:])

		if colonIndex := strings.Index(line, ":"); colonIndex != -1 {
			// Extract and clean up the key
			key := strings.Trim(line[:colonIndex], `"'`)
			keys = append(keys, key)
		}
		// Add the key to the list of keys.
	}

	// Join the keys into a single string separated by a pipe character.
	return strings.Join(keys, "|")
}

// writeKeyValuePair writes a key-value pair to a string builder with optional colorization.
// builder: The string builder to write the key-value pair to.
// key: The key to be written.
// value: The value to be written.
// indent: The indentation string to use for formatting.
// colorFunc: The function to apply color to the value, if provided.
func writeKeyValuePair(builder *strings.Builder, key string, value interface{}, indent string, applyColor func(a ...interface{}) string) {
	// Serialize the value to a pretty-printed JSON string.
	switch reflect.TypeOf(value).Kind() {
	case reflect.Map:
		formattedValue := applyColor("{ ... }")

		builder.WriteString(fmt.Sprintf("%s\"%s\": %s,\n", indent, key, formattedValue))
	case reflect.Slice:
		formattedValue := applyColor("[ ... ]")

		builder.WriteString(fmt.Sprintf("%s\"%s\": %s,\n", indent, key, formattedValue))
	default:

		serializedValue, _ := json.MarshalIndent(value, "", "  ")
		formattedValue := string(serializedValue)

		// Check if a color function is provided and the value is not empty.
		if applyColor != nil && value != "" {
			formattedValue = applyColor(formattedValue)
		}

		// Write the key-value pair to the builder with or without colorization.
		builder.WriteString(fmt.Sprintf("%s\"%s\": %s,\n", indent, key, formattedValue))
	}
}

// compareAndColorizeSlices compares two slices and returns the differences as colorized strings.
// a: The first slice to compare.
// b: The second slice to compare.
// indent: The indentation string to use for formatting.
// red, green: Functions to apply red and green colors respectively for differences.
// Returns two strings: the colorized differences for the expected and actual slices.
func compareAndColorizeSlices(a, b []interface{}, indent string, red, green func(a ...interface{}) string, jsonPath string, noise map[string][]string) (string, string) {
	var expectedOutput strings.Builder // Builder for the expected output string.
	var actualOutput strings.Builder   // Builder for the actual output string.
	maxLength := len(a)                // Determine the maximum length between the two slices.
	if len(b) > maxLength {
		maxLength = len(b)
	}

	// Iterate over the elements of the slices up to the maximum length.
	for i := 0; i < maxLength; i++ {
		var aValue, bValue interface{}
		aExists, bExists := i < len(a), i < len(b) // Flags to indicate if values exist in both slices

		// Assign the current element from the first slice if within bounds.
		if aExists {
			aValue = a[i]
		}

		// Assign the current element from the second slice if within bounds.
		if bExists {
			bValue = b[i]
		}

		// Use a switch to handle the cases based on the existence of values in both slices.
		switch {
		case !aExists && !bExists:
			// If neither value exists, continue the loop.
			continue

		case !aExists:
			// Only the second slice has a value.
			actualOutput.WriteString(fmt.Sprintf("%s[%d]: %s\n", indent, i, green(serialize(bValue))))

		case !bExists:
			// Only the first slice has a value.
			expectedOutput.WriteString(fmt.Sprintf("%s[%d]: %s\n", indent, i, red(serialize(aValue))))

		default:
			// If both elements exist, compare and colorize them.
			switch v1 := aValue.(type) {
			case map[string]interface{}:
				if v2, ok := bValue.(map[string]interface{}); ok {
					// Recursively compare and colorize maps.
					prefixedValue := jsonPath + "[" + fmt.Sprint(i) + "]"
					expectedText, actualText := compareAndColorizeMaps(v1, v2, indent+"  ", red, green, prefixedValue, noise)
					expectedOutput.WriteString(fmt.Sprintf("%s[%d]: %s\n", indent, i, expectedText))
					actualOutput.WriteString(fmt.Sprintf("%s[%d]: %s\n", indent, i, actualText))
					continue
				}

			case []interface{}:
				if v2, ok := bValue.([]interface{}); ok {
					// Recursively compare and colorize slices.
					prefixedValue := jsonPath + "[" + fmt.Sprint(i) + "]"
					expectedText, actualText := compareAndColorizeSlices(v1, v2, indent+"  ", red, green, prefixedValue, noise)
					expectedOutput.WriteString(fmt.Sprintf("%s[%d]: [\n%s%s]\n", indent, i, expectedText, indent))
					actualOutput.WriteString(fmt.Sprintf("%s[%d]: [\n%s%s]\n", indent, i, actualText, indent))
					continue
				}

			default:
				// If values are not deeply equal, write the values with colors.
				prefixedValue := jsonPath + "[" + fmt.Sprint(i) + "]"
				isNoised := checkNoise(prefixedValue, noise)
				if reflect.DeepEqual(aValue, bValue) || isNoised {
					expectedOutput.WriteString(fmt.Sprintf("%s[%d]: %v\n", indent, i, aValue))
					actualOutput.WriteString(fmt.Sprintf("%s[%d]: %v\n", indent, i, bValue))
					continue
				}
			}
			// If the values are not equal, colorize them.
			expectedOutput.WriteString(fmt.Sprintf("%s[%d]: %s\n", indent, i, red(serialize(aValue))))
			actualOutput.WriteString(fmt.Sprintf("%s[%d]: %s\n", indent, i, green(serialize(bValue))))
		}
	}

	// Return the resulting colorized differences for the expected and actual slices.
	return expectedOutput.String(), actualOutput.String()
}

// serialize serializes a value to a pretty-printed JSON string.
func serialize(value interface{}) string {
	bytes, err := json.MarshalIndent(value, "", "  ")
	if err != nil {
		return "error"
	}
	return string(bytes)
}

// compare compares two values and writes the differences to the provided builders with optional colorization.
// key: The key associated with the values being compared.
// val1: The first value to compare.
// val2: The second value to compare.
// indent: The indentation string to use for formatting.
// expect: The builder for the expected output.
// actual: The builder for the actual output.
// red, green: Functions to apply red and green colors respectively for differences.
func compare(key string, val1, val2 interface{}, indent string, expect, actual *strings.Builder, red, green func(a ...interface{}) string, jsonPath string, noise map[string][]string) {
	jsonPath = jsonPath + "." + key

	isNoised := checkNoise(jsonPath, noise)

	if isNoised {
		return
	}

	// check if the values are of same type or not
	if reflect.TypeOf(val1) != reflect.TypeOf(val2) {
		writeKeyValuePair(expect, key, val1, indent, red)
		writeKeyValuePair(actual, key, val2, indent, green)
		return
	}

	switch v1 := val1.(type) {
	// Case for map[string]interface{} type
	case map[string]interface{}:
		// Check if the second value is also a map[string]interface{}
		if v2, ok := val2.(map[string]interface{}); ok {
			// Recursively compare and colorize maps
			expectedText, actualText := compareAndColorizeMaps(v1, v2, indent+"  ", red, green, jsonPath, noise)
			expect.WriteString(fmt.Sprintf("%s\"%s\": %s\n", indent, key, expectedText))
			actual.WriteString(fmt.Sprintf("%s\"%s\": %s\n", indent, key, actualText))
			return
		}
		// If types do not match, write the key-value pairs with colors
		writeKeyValuePair(expect, key, val1, indent, red)
		writeKeyValuePair(actual, key, val2, indent, green)

	// Case for []interface{} type
	case []interface{}:
		// Check if the second value is also a []interface{}
		if v2, ok := val2.([]interface{}); ok {
			// Recursively compare and colorize slices
			expectedText, actualText := compareAndColorizeSlices(v1, v2, indent+"  ", red, green, jsonPath, noise)
			expect.WriteString(fmt.Sprintf("%s\"%s\": [\n%s\n%s]\n", indent, key, expectedText, indent))
			actual.WriteString(fmt.Sprintf("%s\"%s\": [\n%s\n%s]\n", indent, key, actualText, indent))
			return
		}
		// If types do not match, write the key-value pairs with colors
		writeKeyValuePair(expect, key, val1, indent, red)
		writeKeyValuePair(actual, key, val2, indent, green)

	// Default case for other types
	default:
		// Check if the values are not deeply equal
		if !reflect.DeepEqual(val1, val2) {
			// Marshal values to pretty-printed JSON strings
			val1Str, err := json.MarshalIndent(val1, "", "  ")
			if err != nil {
				fmt.Println("Error marshalling expected value")
				return
			}
			val2Str, err := json.MarshalIndent(val2, "", "  ")
			if err != nil {
				fmt.Println("Error marshalling actual value")
				return
			}
			// Colorize the differences in the values
			c := color.FgRed
			offsetsStr1, offsetsStr2, _ := diffArrayRange(string(val1Str), string(val2Str))
			expectDiff := breakSliceWithColor(string(val1Str), &c, offsetsStr1)
			c = color.FgGreen
			actualDiff := breakSliceWithColor(string(val2Str), &c, offsetsStr2)
			expect.WriteString(breakLines(fmt.Sprintf("%s\"%s\": %s,\n", indent, key, string(expectDiff))))
			actual.WriteString(breakLines(fmt.Sprintf("%s\"%s\": %s,\n", indent, key, string(actualDiff))))
			return
		}
		// If values are equal, write the value without color
		valStr, err := json.MarshalIndent(val1, "", "  ")
		if err != nil {
			return
		}
		expect.WriteString(fmt.Sprintf("%s\"%s\": %s,\n", indent, key, string(valStr)))
		actual.WriteString(fmt.Sprintf("%s\"%s\": %s,\n", indent, key, string(valStr)))

	}
}

// separateAndColorize separates the diff string into expected and actual strings, applying color where appropriate.
// diffStr: The input string representing the differences.
// noise: A map containing noise elements to be ignored during processing.
// Returns two strings: the colorized expected and actual differences.
func separateAndColorize(diffStr string, noise map[string][]string) (string, string) {
	lines := strings.Split(diffStr, "\n") // Split the diff string into lines.
	lines = insertEmptyLines(lines)       // Insert empty lines between consecutive elements with the same symbol.
	// Initialize maps and arrays to store the expected and actual values.
	expectMap := make(map[string]interface{}, 0)
	actualMap := make(map[string]interface{}, 0)
	expectsArray := make([]interface{}, 0)
	actualsArray := make([]interface{}, 0)
	// For Data Types other than maps and slices
	var expectValue interface{}
	var actualValue interface{}
	var isExpectMap, isActualMap bool
	expect, actual := "", ""

	expect += "{\n"
	actual += "{\n"

	// Iterate over the lines, processing each line and the next line together.
	for i := 0; i < len(lines)-1; i++ {
		var expectKey, actualKey string
		line := lines[i]
		nextLine := lines[i+1]

		// Process lines that start with a '-' indicating expected differences.
		if len(line) > 0 && line[0] == '-' && i != len(lines)-1 {
			if len(nextLine) > 3 && len(strings.SplitN(nextLine[3:], ":", 2)) == 2 {
				actualTrimmedLine := nextLine[3:] // Trim the '+ ' prefix from the next line.
				actualKeyValue := strings.SplitN(actualTrimmedLine, ":", 2)
				actualKey = strings.TrimSpace(actualKeyValue[0])
				// Process the value
				value := strings.TrimSpace(actualKeyValue[1])
				var jsonObj map[string]interface{}
				switch {
				case json.Unmarshal([]byte(value), &jsonObj) == nil:
					isActualMap = true
					actualMap = map[string]interface{}{actualKey[:len(actualKey)-1]: jsonObj}
				case json.Unmarshal([]byte(value), &actualsArray) == nil:
				default:
					actualValue = value
				}
			}

			if len(strings.SplitN(line[3:], ":", 2)) == 2 {
				expectTrimmedLine := line[3:] // Trim the '- ' prefix from the current line.
				expectkeyValue := strings.SplitN(expectTrimmedLine, ":", 2)
				expectKey = strings.TrimSpace(expectkeyValue[0])
				// Process the value
				value := strings.TrimSpace(expectkeyValue[1])
				var jsonObj map[string]interface{}
				switch {
				case json.Unmarshal([]byte(value), &jsonObj) == nil:
					isExpectMap = true
					expectMap = map[string]interface{}{expectKey[:len(expectKey)-1]: jsonObj}
				case json.Unmarshal([]byte(value), &expectsArray) == nil:
				default:
					expectValue = value
				}
			}

			// Define color functions for red and green.
			red := color.New(color.FgRed).SprintFunc()
			green := color.New(color.FgGreen).SprintFunc()
			var expectedText, actualText string

			intialJsonPath := ""

			if expectValue != nil && actualValue != nil {
				var expectBuilder, actualBuilder strings.Builder
				if expectKey != actualKey {
					actualBuilder.WriteString(fmt.Sprintf("%s: %s\n", green(serialize(actualKey[:len(actualKey)-1])), actualValue))
					expectBuilder.WriteString(fmt.Sprintf("%s: %s\n", red(serialize(expectKey[:len(expectKey)-1])), expectValue))
				} else {
					compare(expectKey[:len(expectKey)-1], expectValue, actualValue, " ", &expectBuilder, &actualBuilder, red, green, intialJsonPath, noise)
				}
				expectedText = expectBuilder.String()
				actualText = actualBuilder.String()
			} else if !isExpectMap || !isActualMap {
				if actualKey != expectKey {
					continue
				}
				isNoised := checkNoise(actualKey, noise)
				if isNoised {
					continue
				}
				expectedText, actualText = compareAndColorizeSlices(expectsArray, actualsArray, " ", red, green, intialJsonPath, noise)
			} else if isExpectMap && isActualMap {
				expectedText, actualText = compareAndColorizeMaps(expectMap, actualMap, " ", red, green, intialJsonPath, noise)
				// Removing extra { and } from the expected and actual text.
				expectedText = expectedText[2 : len(expectedText)-2]
				actualText = actualText[2 : len(actualText)-2]
			}

			// Truncate and break lines to match with ellipsis.
			expectOutput, actualOutput := truncateToMatchWithEllipsis(breakLines(expectedText), breakLines(actualText))
			expect += breakLines(expectOutput)
			actual += breakLines(actualOutput)
			// Reset maps for the next iteration.
			expectMap = make(map[string]interface{}, 0)
			actualMap = make(map[string]interface{}, 0)

			// Reset Values
			expectValue = nil
			actualValue = nil

			// Remove processed lines from diffStr.
			diffStr = strings.Replace(diffStr, line, "", 1)
			diffStr = strings.Replace(diffStr, nextLine, "", 1)
		}
	}

	// If diffStr is empty, return the accumulated expected and actual strings.
	if diffStr == "" {
		return expect, actual
	}

	// Process remaining lines in diffStr.
	diffLines := strings.Split(diffStr, "\n")
	for i, line := range diffLines {
		if len(line) == 0 {
			continue
		}
		noised := false

		// Check for noise elements and adjust lines accordingly.
		for e := range noise {
			if strings.Contains(line, e) {
				if line[0] == '-' {
					line = " " + line[1:]
					expect += breakWithColor(line, nil, []colorRange{})
				} else if line[0] == '+' {
					line = " " + line[1:]
					actual += breakWithColor(line, nil, []colorRange{})
				}
				noised = true
				break
			}
		}

		if noised {
			continue
		}

		// Process lines that start with '-' indicating expected differences.
		// Determine if line starts with '-' or '+'
		switch line[0] {
		case '-':
			c := color.FgRed
			if i < len(diffLines)-1 && len(line) > 1 && diffLines[i+1] != "" && diffLines[i+1][0] == '+' {
				offsets, _ := diffIndexRange(line[1:], diffLines[i+1][1:])
				expect += breakWithColor(line, &c, offsets)
				continue
			}
			expect += breakWithColor(line, &c, []colorRange{{Start: 0, End: len(line)}})

		case '+':
			c := color.FgGreen
			if i > 0 && len(line) > 1 && diffLines[i-1] != "" && diffLines[i-1][0] == '-' {
				offsets, _ := diffIndexRange(line[1:], diffLines[i-1][1:])
				actual += breakWithColor(line, &c, offsets)
				continue
			}
			actual += breakWithColor(line, &c, []colorRange{{Start: 0, End: len(line)}})

		default:
			// Process lines that do not start with '-' or '+'
			expect += breakWithColor(line, nil, []colorRange{})
			actual += breakWithColor(line, nil, []colorRange{})
		}

	}

	// Adding Closing Brackets
	expect += " }\n"
	actual += " }\n"
	// Return the accumulated expected and actual strings.
	return expect, actual
}

// breakWithColor applies color to specific ranges within the input string and breaks the string into lines.
// input: The string to be processed.
// c: The color attribute to apply to the specified ranges. If nil, no color is applied.
// highlightRanges: A slice of Range structs specifying the start and end indices for color application.
func breakWithColor(input string, c *color.Attribute, highlightRanges []colorRange) string {
	// Default paint function does nothing.
	paint := func(_ ...interface{}) string { return "" }
	// If a color attribute is provided, update the paint function to apply that color.
	if c != nil {
		paint = color.New(*c).SprintFunc()
	}
	var output strings.Builder // Use strings.Builder for efficient string concatenation.
	var isColorRange bool
	lineLen := 0

	// Iterate over each character in the input string.
	for i, char := range input {
		isColorRange = false
		// Check if the current index falls within any of the highlight ranges.
		for _, r := range highlightRanges {
			// Adjusted the range to be inclusive.
			if i >= r.Start && i < r.End {
				isColorRange = true
				break
			}
		}

		// Apply color if within a highlight range, otherwise add the character as is.
		if isColorRange {
			output.WriteString(paint(string(char)))
		} else {
			output.WriteString(string(char))
		}

		lineLen++
		// Break the line if it reaches the maximum line length.
		if lineLen == maxLineLength {
			output.WriteString("\n")
			lineLen = 0
		}
	}

	// Ensure the final output ends with a newline if there are remaining characters.
	if lineLen > 0 {
		output.WriteString("\n")
	}

	return output.String()
}

// isControlCharacter checks if a character is a non-printable character.
func isControlCharacter(char rune) bool {
	return char < ' '
}

// maxLineLength is the maximum length of a line before it is wrapped.
const maxLineLength = 50

// breakLines breaks the input string into lines of a specified maximum length.
// input: The string to be processed and broken into lines.
// Returns the input string with line breaks inserted at the specified maximum length.
func breakLines(input string) string {
	var output strings.Builder      // Builder for the resulting output string.
	var currentLine strings.Builder // Builder for the current line being processed.
	lineLength := 0                 // Counter for the current line length.
	inANSISequence := false         // Boolean to track if we are inside an ANSI escape sequence.

	var ansiSequenceBuilder strings.Builder // Builder for the ANSI escape sequence.

	// Iterate over each character in the input string.
	for _, char := range input {
		switch {
		case inANSISequence: // We are currently inside an ANSI sequence
			ansiSequenceBuilder.WriteRune(char) // Add the character to the ANSI sequence builder
			if char == 'm' {                    // Check if the ANSI escape sequence has ended
				inANSISequence = false                                // Reset the flag
				currentLine.WriteString(ansiSequenceBuilder.String()) // Add the completed ANSI sequence to the current line
				ansiSequenceBuilder.Reset()                           // Reset the ANSI sequence builder
			}
		case char == '\x1b': // Start of an ANSI sequence
			inANSISequence = true
			ansiSequenceBuilder.WriteRune(char) // Add the start of the ANSI sequence to the builder
		case isControlCharacter(char) && char != '\n':
			currentLine.WriteRune(char) // Add control characters directly to the current line
		case lineLength >= maxLineLength:
			output.WriteString(currentLine.String()) // Add the current line to the output
			output.WriteRune('\n')                   // Add a newline character
			currentLine.Reset()                      // Reset the current line builder
			lineLength = 0                           // Reset the line length counter
		case char == '\n':
			output.WriteString(currentLine.String()) // Add the current line to the output
			output.WriteRune(char)                   // Add the newline character
			currentLine.Reset()                      // Reset the current line builder
			lineLength = 0                           // Reset the line length counter
		default:
			currentLine.WriteRune(char) // Add the character to the current line
			lineLength++                // Increment the line length counter
		}
	}

	if currentLine.Len() > 0 {
		output.WriteString(currentLine.String()) // Add the remaining characters in the current line to the output.
	}
	return output.String() // Return the processed output string.
}

// insertEmptyLines inserts empty lines between consecutive elements with the same symbol.
// lines: The input slice of strings to be processed.
// Returns a new slice of strings with empty lines inserted between consecutive elements with the same symbol.
func insertEmptyLines(lines []string) []string {
	var result []string // Initialize a slice to store the resulting lines.

	// Iterate over each line in the input slice.
	for i := 0; i < len(lines); i++ {
		result = append(result, lines[i]) // Append the current line to the result slice.

		// Check if the current line and the next line start with the same symbol.
		if i < len(lines)-1 && lines[i] != "" && lines[i][0] == lines[i+1][0] {
			result = append(result, "") // Insert an empty line between consecutive elements with the same symbol.
		}
	}

	// Return the result slice with inserted empty lines.
	return result
}

var ansiRegex = regexp.MustCompile(`\x1b\[[0-9;]*[a-zA-Z]`)

var ansiResetCode = "\x1b[0m"

// truncateToMatchWithEllipsis truncates the input strings to a specified length, adding ellipses in the middle.
// expectedText: The input string representing the expected text.
// actualText: The input string representing the actual text.
// Returns two strings: the truncated versions of the expected and actual texts.
func truncateToMatchWithEllipsis(expectedText, actualText string) (string, string) {
	expectedLines := strings.Split(expectedText, "\n") // Split the expected text into lines.
	actualLines := strings.Split(actualText, "\n")     // Split the actual text into lines.

	// Calculate the average number of lines between the expected and actual texts.
	matchLineCount := (len(expectedLines) + len(actualLines)) / 2

	// Define ANSI color codes for yellow, green, reset, and red.
	const yellow = "\033[33m"
	const green = "\033[32m"
	const reset = "\033[0m"
	const red = "\033[31m"

	// Build the ellipsis string with yellow color.
	var builder strings.Builder
	builder.WriteString(yellow)
	builder.WriteString(".\n")
	builder.WriteString(".\n")
	builder.WriteString(".")
	builder.WriteString(reset)
	ellipsis := builder.String()

	// Function to truncate the lines and add ellipses in the middle.
	truncate := func(lines []string, matchLineCount int, _ string) string {
		// If the number of lines is less than or equal to the match line count, return the lines as a single string.
		if len(lines) <= matchLineCount {
			return strings.Join(lines, "\n")
		}

		// If the match line count is too small or the remaining lines are too few, return the lines as a single string.
		if matchLineCount <= 3 || len(lines)-matchLineCount < 3 {
			return strings.Join(lines, "\n")
		}

		// Calculate the number of lines for the top and bottom halves.
		topHalfLineCount := (matchLineCount - 3) / 2
		bottomHalfLineCount := matchLineCount - 3 - topHalfLineCount

		// Truncate the lines by keeping the top and bottom halves and adding ellipses in the middle.
		truncated := append(lines[:topHalfLineCount], ellipsis)
		truncated = append(truncated, lines[len(lines)-bottomHalfLineCount:]...)
		return strings.Join(truncated, "\n") + reset
	}

	// Truncate the expected and actual lines using the truncate function.
	truncatedExpected := truncate(expectedLines, matchLineCount+1, red)
	truncatedActual := truncate(actualLines, matchLineCount+1, green)

	// Return the truncated versions of the expected and actual texts.
	return truncatedExpected, truncatedActual
}

// compareAndColorizeMaps compares two maps and returns the differences as colorized strings.
// a: The first map to compare.
// b: The second map to compare.
// indent: The indentation string to use for formatting.
// red, green: Functions to apply red and green colors respectively.
// Returns two strings: the colorized differences for the expected and actual maps.
func compareAndColorizeMaps(a, b map[string]interface{}, indent string, red, green func(a ...interface{}) string, jsonPath string, noise map[string][]string) (string, string) {
	var expectedOutput, actualOutput strings.Builder // Builders for the resulting strings.
	expectedOutput.WriteString("{\n")                // Start the expected output with an opening brace and newline.
	actualOutput.WriteString("{\n")                  // Start the actual output with an opening brace and newline.

	// Iterate over each key-value pair in the first map.
	for key, aValue := range a {
		bValue, bHasKey := b[key] // Get the corresponding value from the second map and check if the key exists.
		if !bHasKey {             // If the key does not exist in the second map.
			writeKeyValuePair(&expectedOutput, red(key), aValue, indent+"  ", red) // Write the key-value pair with red color.
			continue                                                               // Move to the next key-value pair.
		}

		// Compare the values for the current key in both maps.
		compare(key, aValue, bValue, indent+"  ", &expectedOutput, &actualOutput, red, green, jsonPath, noise)
	}

	// Iterate over each key-value pair in the second map.
	for key, bValue := range b {
		if _, aHasKey := a[key]; !aHasKey { // If the key does not exist in the first map.
			jsonPath = jsonPath + "." + key

			isNoised := checkNoise(jsonPath, noise)

			if !isNoised {
				writeKeyValuePair(&actualOutput, green(key), bValue, indent+"  ", green) // Write the key-value pair with green color.
			}
		}
	}

	expectedOutput.WriteString(indent + "}") // Close the expected output with a closing brace.
	actualOutput.WriteString(indent + "}")   // Close the actual output with a closing brace.

	// Return the resulting strings for the expected and actual maps.
	return expectedOutput.String(), actualOutput.String()
}

// CompareHeaders compares the headers of the expected and actual maps and returns the differences as colorized strings.
// It compares the values of the headers with the same keys from both maps and highlights the differences.
// - expectedHeaders: A map containing the expected header values.
// - actualHeaders: A map containing the actual header values.
// - options: A variadic array of interfaces to pass additional parameters (e.g., disableColor as a bool).
//            - If a bool is passed, it will determine whether to disable colorization (true means colorization is disabled).
//            - Additional parameters could be added in the future without changing the function signature.
// Returns a Diff struct containing colorized (or plain) differences in the expected and actual headers.
func CompareHeaders(expectedHeaders, actualHeaders map[string]string, options ...interface{}) Diff {
    // Default value for disabling colorization (false means colorization is enabled).
    disableColor := false
    
    // Parse options: currently, we only handle disabling colorization.
    for _, option := range options {
        switch v := option.(type) {
        case bool:
            disableColor = v // If a boolean is passed, treat it as a flag to disable colorization.
        }
    }

    // Initialize string builders to store the final expected and actual header strings.
    var expectAll, actualAll strings.Builder

    // Iterate over each key-value pair in the expected headers map.
    for key, expValue := range expectedHeaders {
        actValue, exists := actualHeaders[key]
        
        if !exists {
            // Handle missing headers
            if disableColor {
                expectAll.WriteString(fmt.Sprintf("%s: %s\n", key, expValue))
                actualAll.WriteString(fmt.Sprintf("%s: <missing>\n", key))
            } else {
                // Use direct ANSI color codes for missing headers
                expectAll.WriteString(fmt.Sprintf("%s: \033[91m%s\033[0m\n", key, expValue))  // Red
                actualAll.WriteString(fmt.Sprintf("%s: <missing>\n", key))
            }
            continue
        }

        if expValue != actValue {
            if disableColor {
                expectAll.WriteString(fmt.Sprintf("%s: %s\n", key, expValue))
                actualAll.WriteString(fmt.Sprintf("%s: %s\n", key, actValue))
            } else {
                // Calculate diffs only if values are different
                offsetsStr1, offsetsStr2, _ := diffArrayRange(expValue, actValue)
                
                // Use direct color initialization
                redColor := color.New(color.FgHiRed).SprintFunc()
                greenColor := color.New(color.FgHiGreen).SprintFunc()

                // Apply colors to the differences
                expectDiff := applyColorToRanges(expValue, offsetsStr1, redColor)
                actualDiff := applyColorToRanges(actValue, offsetsStr2, greenColor)

                expectAll.WriteString(fmt.Sprintf("%s: %s\n", key, expectDiff))
                actualAll.WriteString(fmt.Sprintf("%s: %s\n", key, actualDiff))
            }
        } else {
            // If values are the same, no need for coloring
            expectAll.WriteString(fmt.Sprintf("%s: %s\n", key, expValue))
            actualAll.WriteString(fmt.Sprintf("%s: %s\n", key, actValue))
        }
    }
    
    // Check for additional headers in actual that weren't in expected
    for key, actValue := range actualHeaders {
        if _, exists := expectedHeaders[key]; !exists {
            if disableColor {
                expectAll.WriteString(fmt.Sprintf("%s: <missing>\n", key))
                actualAll.WriteString(fmt.Sprintf("%s: %s\n", key, actValue))
            } else {
                expectAll.WriteString(fmt.Sprintf("%s: <missing>\n", key))
                actualAll.WriteString(fmt.Sprintf("%s: \033[92m%s\033[0m\n", key, actValue))  // Green
            }
        }
    }

    return Diff{
        Expected: expectAll.String(),
        Actual:   actualAll.String(),
    }
}

// Helper function to apply color to specific ranges of text
func applyColorToRanges(text string, ranges []int, colorFunc func(...interface{}) string) string {
    if len(ranges) == 0 {
        return text
    }

    var result strings.Builder
    lastIdx := 0

    for i := 0; i < len(ranges); i += 2 {
        start := ranges[i]
        end := ranges[i+1]

        // Add uncolored text before the range
        if start > lastIdx {
            result.WriteString(text[lastIdx:start])
        }

        // Add colored text for the range
        if end > start {
            result.WriteString(colorFunc(text[start:end]))
        }

        lastIdx = end
    }

    // Add any remaining uncolored text
    if lastIdx < len(text) {
        result.WriteString(text[lastIdx:])
    }

    return result.String()
}


// breakSliceWithColor breaks the input string into slices and applies color to specified offsets.
// s: The input string to be processed.
// c: The color attribute to apply to the specified offsets.
// offsets: A slice of indices specifying which words to colorize.
func breakSliceWithColor(s string, c *color.Attribute, offsets []int) string {
	var result strings.Builder                  // Use strings.Builder for efficient string concatenation.
	coloredString := color.New(*c).SprintFunc() // Function to apply the specified color.
	words := strings.Split(s, " ")              // Split the input string into words.

	// Iterate over each word in the slice.
	for i, word := range words {
		// Check if the current index is in the offsets slice.
		if contains(offsets, i) {
			// If it is, apply the color to the word and append it to the result.
			result.WriteString(coloredString(word) + " ")
			continue
		}
		// If it isn't, append the word as-is to the result.
		result.WriteString(word + " ")
	}

	return result.String() // Return the concatenated result as a string.
}

// contains checks if a slice contains a specific element.
// It returns true if the element is found in the slice, otherwise false.
func contains(slice []int, element int) bool {
	// Iterate over each element in the slice.
	for _, e := range slice {
		// If the current element matches the target element, return true.
		if e == element {
			return true
		}
	}
	// If the loop completes without finding the element, return false.
	return false
}

// diffIndexRange calculates the ranges of differences between two strings of words.
// It returns a slice of colorRange structs indicating the start and end indices of differences and a boolean indicating if there are differences.
func diffIndexRange(str1, str2 string) ([]colorRange, bool) {
	var ranges []colorRange // Slice to hold the ranges of differences.
	hasDifference := false  // Boolean to track if there are any differences.

	// Split the input strings into slices of words.
	words1 := strings.Split(str1, " ")
	words2 := strings.Split(str2, " ")

	// Determine the maximum length between the two word slices.
	maxLen := len(words1)
	if len(words2) > maxLen {
		maxLen = len(words2)
	}

	startIndex := 0 // Initialize the starting index for the ranges.

	// Iterate over the words up to the maximum length.
	for i := 0; i < maxLen; i++ {
		var word1, word2 string

		switch {
		case i < len(words1) && i < len(words2):
			// Both strings have words at index i, compare them.
			word1 = words1[i]
			word2 = words2[i]
			if word1 != word2 {
				hasDifference = true
				// Calculate the end index for the differing word.
				endIndex := startIndex + len(word1)
				// Record the range of the differing words.
				ranges = append(ranges, colorRange{Start: startIndex, End: endIndex})
			}
		case i < len(words1):
			// Only the first string has a word at index i (i.e., words1 is longer).
			word1 = words1[i]
			hasDifference = true
			// Calculate the end index and record the range.
			endIndex := startIndex + len(word1)
			ranges = append(ranges, colorRange{Start: startIndex, End: endIndex})
		case i < len(words2):
			// Only the second string has a word at index i (i.e., words2 is longer).
			hasDifference = true
			// This case does not add ranges from words2 because we are only recording ranges from words1.
		}

		// Update the starting index for the next word, accounting for space after each word.
		startIndex += len(word1) + 1
	}

	// Return the ranges of differences and the difference flag.
	return ranges, hasDifference
}

// diffArrayRange calculates the indices of differences between two strings of words.
// It returns the indices where the words differ in both strings, and a boolean indicating if there are differences.
func diffArrayRange(s1, s2 string) ([]int, []int, bool) {
	var indices1, indices2 []int // Slices to hold the indices of differences for each string.
	diffFound := false           // Boolean to track if there are any differences.

	// Split the input strings into slices of words.
	words1 := strings.Split(s1, " ")
	words2 := strings.Split(s2, " ")

	// Determine the maximum length between the two word slices.
	maxLen := len(words1)
	if len(words2) > maxLen {
		maxLen = len(words2)
	}

	// Iterate over the words up to the maximum length.
	for i := 0; i < maxLen; i++ {
		switch {
		case i < len(words1) && i < len(words2): // Both strings have a word at index i
			if words1[i] != words2[i] { // If words are different, record the indices
				indices1 = append(indices1, i)
				indices2 = append(indices2, i)
				diffFound = true
			}
		case i < len(words1): // Only the first string has a word at index i
			indices1 = append(indices1, i)
			diffFound = true
		case i < len(words2): // Only the second string has a word at index i
			indices2 = append(indices2, i)
			diffFound = true
		}
	}

	// Return the indices of differences for both strings and whether differences were found.
	return indices1, indices2, diffFound
}

func normalizeJSON(input []byte) ([]byte, error) {
	var buffer bytes.Buffer
	if err := json.Compact(&buffer, input); err != nil {
		return nil, err
	}
	return buffer.Bytes(), nil
}

func checkNoise(key string, noise map[string][]string) bool {
	key = strings.TrimPrefix(key, ".")
	key = strings.ToLower(key)
	for e := range noise {
		if strings.Contains(key, e) {
			return true
		}
	}
	return false // Return false if no noise path matched
}<|MERGE_RESOLUTION|>--- conflicted
+++ resolved
@@ -33,101 +33,68 @@
 // it adds additional context to the diff. It then separates and optionally colorizes the diff output into expected and actual parts.
 // Returns a Diff struct containing the expected and actual differences, or an error if any issue arises.
 func CompareJSON(expectedJSON []byte, actualJSON []byte, noise map[string][]string, disableColor bool) (Diff, error) {
-<<<<<<< HEAD
-    // Disable or enable colorization of output based on 'disableColor' parameter.
-    color.NoColor = disableColor
-
-    // Calculate the differences between the two JSON objects.
-    diffString, err := calculateJSONDiffs(expectedJSON, actualJSON)
-    if err != nil || diffString == "" {
-        return Diff{}, err
-    }
-
-    // Extract the modified keys from the generated diff string.
-    modifiedKeys := extractKey(diffString)
-
-    // Check if the modified keys exist in the provided maps and add additional context if they do.
-    contextInfo, exists, error := checkKeyInMaps(expectedJSON, actualJSON, modifiedKeys)
-    if error != nil {
-        return Diff{}, error
-    }
-
-    // If relevant keys exist, prepend the context information to the diff string.
-    if exists {
-        diffString = contextInfo + "\n" + diffString
-    }
-
-    // Separate and optionally colorize the diff string into expected and actual outputs.
-    expect, actual := separateAndColorize(diffString, noise)
+	color.NoColor = disableColor
+
+	var expectedType interface{}
+	var actualType interface{}
+
+	if err := json.Unmarshal(expectedJSON, &expectedType); err != nil {
+		fmt.Println("Error unmarshalling expected JSON")
+		return Diff{}, err
+	}
+
+	if err := json.Unmarshal(actualJSON, &actualType); err != nil {
+		fmt.Println("Error unmarshalling actual JSON")
+		return Diff{}, err
+	}
+
+	// Check if types of expected and actual JSON are the same.
+
+	if reflect.TypeOf(expectedType) != reflect.TypeOf(actualType) {
+		expectedJSONString := `Type of expected body: ` + reflect.TypeOf(expectedType).Kind().String()
+		actualJSONString := `Type of actual body: ` + reflect.TypeOf(actualType).Kind().String()
+		offset := []int{4}
+
+		highlightExpected := color.FgHiRed
+		highlightActual := color.FgHiGreen
+
+		return Diff{
+			Expected: breakSliceWithColor(expectedJSONString, &highlightExpected, offset),
+			Actual:   breakSliceWithColor(actualJSONString, &highlightActual, offset),
+		}, nil
+	}
+
+	// Calculate the differences between the two JSON objects.
+	diffString, err := calculateJSONDiffs(expectedJSON, actualJSON)
+	if err != nil || diffString == "" {
+		return Diff{}, err
+	}
+	// Extract the modified keys from the diff string.
+	modifiedKeys := extractKey(diffString)
+
+	t := reflect.TypeOf(expectedType)
+
+	if t.Kind() == reflect.Map {
+		// Check if the modified keys exist in the provided maps and add additional context if they do.
+		contextInfo, exists, error := checkKeyInMaps(expectedJSON, actualJSON, modifiedKeys)
+
+		if error != nil {
+			return Diff{}, error
+		}
+
+		if exists {
+			diffString = contextInfo + "\n" + diffString
+		}
+	}
+
+	// Separate and colorize the diff string into expected and actual outputs.
+	expect, actual := separateAndColorize(diffString, noise)
 
     // Return a Diff struct containing the expected and actual differences.
     return Diff{
         Expected: expect,
         Actual:   actual,
     }, nil
-=======
-	color.NoColor = disableColor
-
-	var expectedType interface{}
-	var actualType interface{}
-
-	if err := json.Unmarshal(expectedJSON, &expectedType); err != nil {
-		fmt.Println("Error unmarshalling expected JSON")
-		return Diff{}, err
-	}
-
-	if err := json.Unmarshal(actualJSON, &actualType); err != nil {
-		fmt.Println("Error unmarshalling actual JSON")
-		return Diff{}, err
-	}
-
-	// Check if types of expected and actual JSON are the same.
-
-	if reflect.TypeOf(expectedType) != reflect.TypeOf(actualType) {
-		expectedJSONString := `Type of expected body: ` + reflect.TypeOf(expectedType).Kind().String()
-		actualJSONString := `Type of actual body: ` + reflect.TypeOf(actualType).Kind().String()
-		offset := []int{4}
-
-		highlightExpected := color.FgHiRed
-		highlightActual := color.FgHiGreen
-
-		return Diff{
-			Expected: breakSliceWithColor(expectedJSONString, &highlightExpected, offset),
-			Actual:   breakSliceWithColor(actualJSONString, &highlightActual, offset),
-		}, nil
-	}
-
-	// Calculate the differences between the two JSON objects.
-	diffString, err := calculateJSONDiffs(expectedJSON, actualJSON)
-	if err != nil || diffString == "" {
-		return Diff{}, err
-	}
-	// Extract the modified keys from the diff string.
-	modifiedKeys := extractKey(diffString)
-
-	t := reflect.TypeOf(expectedType)
-
-	if t.Kind() == reflect.Map {
-		// Check if the modified keys exist in the provided maps and add additional context if they do.
-		contextInfo, exists, error := checkKeyInMaps(expectedJSON, actualJSON, modifiedKeys)
-
-		if error != nil {
-			return Diff{}, error
-		}
-
-		if exists {
-			diffString = contextInfo + "\n" + diffString
-		}
-	}
-
-	// Separate and colorize the diff string into expected and actual outputs.
-	expect, actual := separateAndColorize(diffString, noise)
-
-	return Diff{
-		Expected: expect,
-		Actual:   actual,
-	}, nil
->>>>>>> c34f588c
 }
 
 
